/**
 * Copyright 2018 Google Inc. All Rights Reserved.
 * Licensed under the Apache License, Version 2.0 (the "License");
 * you may not use this file except in compliance with the License.
 * You may obtain a copy of the License at
 *     http://www.apache.org/licenses/LICENSE-2.0
 * Unless required by applicable law or agreed to in writing, software
 * distributed under the License is distributed on an "AS IS" BASIS,
 * WITHOUT WARRANTIES OR CONDITIONS OF ANY KIND, either express or implied.
 * See the License for the specific language governing permissions and
 * limitations under the License.
 */

// If the loader is already loaded, just stop.
if (!self.define) {
  let registry = {};

  // Used for `eval` and `importScripts` where we can't get script URL by other means.
  // In both cases, it's safe to use a global var because those functions are synchronous.
  let nextDefineUri;

  const singleRequire = (uri, parentUri) => {
    uri = new URL(uri + ".js", parentUri).href;
    return registry[uri] || (
      
        new Promise(resolve => {
          if ("document" in self) {
            const script = document.createElement("script");
            script.src = uri;
            script.onload = resolve;
            document.head.appendChild(script);
          } else {
            nextDefineUri = uri;
            importScripts(uri);
            resolve();
          }
        })
      
      .then(() => {
        let promise = registry[uri];
        if (!promise) {
          throw new Error(`Module ${uri} didn’t register its module`);
        }
        return promise;
      })
    );
  };

  self.define = (depsNames, factory) => {
    const uri = nextDefineUri || ("document" in self ? document.currentScript.src : "") || location.href;
    if (registry[uri]) {
      // Module is already loading or loaded.
      return;
    }
    let exports = {};
    const require = depUri => singleRequire(depUri, uri);
    const specialDeps = {
      module: { uri },
      exports,
      require
    };
    registry[uri] = Promise.all(depsNames.map(
      depName => specialDeps[depName] || require(depName)
    )).then(deps => {
      factory(...deps);
      return exports;
    });
  };
}
define(['./workbox-47da91e0'], (function (workbox) { 'use strict';

  self.skipWaiting();
  workbox.clientsClaim();

  /**
   * The precacheAndRoute() method efficiently caches and responds to
   * requests for URLs in the manifest.
   * See https://goo.gl/S9QRab
   */
  workbox.precacheAndRoute([{
    "url": "registerSW.js",
    "revision": "3ca0b8505b4bec776b69afdba2768812"
  }, {
    "url": "index.html",
<<<<<<< HEAD
    "revision": "0.dberpgiq5ro"
=======
    "revision": "0.b1itoprcnp8"
>>>>>>> 2c0a6b50
  }], {});
  workbox.cleanupOutdatedCaches();
  workbox.registerRoute(new workbox.NavigationRoute(workbox.createHandlerBoundToURL("index.html"), {
    allowlist: [/^\/$/]
  }));
  workbox.registerRoute(/^https:\/\/cdnjs\.cloudflare\.com\/.*/i, new workbox.CacheFirst({
    "cacheName": "cdnjs-cache",
    plugins: [new workbox.ExpirationPlugin({
      maxEntries: 10,
      maxAgeSeconds: 31536000
    }), new workbox.CacheableResponsePlugin({
      statuses: [0, 200]
    })]
  }), 'GET');
  workbox.registerRoute(/^https:\/\/cdn\.tailwindcss\.com\/.*/i, new workbox.CacheFirst({
    "cacheName": "tailwind-cache",
    plugins: [new workbox.ExpirationPlugin({
      maxEntries: 10,
      maxAgeSeconds: 31536000
    }), new workbox.CacheableResponsePlugin({
      statuses: [0, 200]
    })]
  }), 'GET');
  workbox.registerRoute(/^https:\/\/api\.open-meteo\.com\/.*/i, new workbox.NetworkFirst({
    "cacheName": "weather-api-cache",
    plugins: [new workbox.ExpirationPlugin({
      maxEntries: 50,
      maxAgeSeconds: 7200
    }), new workbox.CacheableResponsePlugin({
      statuses: [0, 200]
    })]
  }), 'GET');

}));<|MERGE_RESOLUTION|>--- conflicted
+++ resolved
@@ -82,11 +82,7 @@
     "revision": "3ca0b8505b4bec776b69afdba2768812"
   }, {
     "url": "index.html",
-<<<<<<< HEAD
-    "revision": "0.dberpgiq5ro"
-=======
     "revision": "0.b1itoprcnp8"
->>>>>>> 2c0a6b50
   }], {});
   workbox.cleanupOutdatedCaches();
   workbox.registerRoute(new workbox.NavigationRoute(workbox.createHandlerBoundToURL("index.html"), {
