--- conflicted
+++ resolved
@@ -204,11 +204,7 @@
         <PWAInstallPrompt />
         <PWAUpdateNotification />
 
-<<<<<<< HEAD
-        {/* Authentication Components */}
-=======
         {/* Authentication Success Toast */}
->>>>>>> 2fa7d980
         <SuccessToast />
       </div>
     </div>
